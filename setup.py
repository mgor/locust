# -*- coding: utf-8 -*-
import ast
import os
import re

from setuptools import find_packages, setup

# parse version from locust/__init__.py
_version_re = re.compile(r'__version__\s+=\s+(.*)')
_init_file = os.path.join(os.path.abspath(os.path.dirname(__file__)), "locust", "__init__.py")
with open(_init_file, 'rb') as f:
    version = str(ast.literal_eval(_version_re.search(
        f.read().decode('utf-8')).group(1)))

setup(
    name='locustio',
    version=version,
    description="Website load testing framework",
    long_description="""Locust is a python utility for doing easy, distributed load testing of a web site""",
    classifiers=[
        "Topic :: Software Development :: Testing :: Traffic Generation",
        "Development Status :: 4 - Beta",
        "License :: OSI Approved :: MIT License",
        "Operating System :: OS Independent",
        "Programming Language :: Python",
        "Programming Language :: Python :: 2",
        "Programming Language :: Python :: 2.7",
        "Programming Language :: Python :: 3",
        "Programming Language :: Python :: 3.3",
        "Programming Language :: Python :: 3.4",
        "Programming Language :: Python :: 3.5",
        "Programming Language :: Python :: 3.6",
        "Intended Audience :: Developers",
        "Intended Audience :: System Administrators",
    ],
    keywords='',
    author='Jonatan Heyman, Carl Bystrom, Joakim Hamrén, Hugo Heyman',
    author_email='',
    url='http://locust.io',
    license='MIT',
    packages=find_packages(exclude=['ez_setup', 'examples', 'tests']),
    include_package_data=True,
    zip_safe=False,
<<<<<<< HEAD
    install_requires=["gevent>=1.1.2", "flask>=0.10.1", "requests>=2.9.1", "msgpack-python>=0.4.2", "six>=1.10.0", "pyzmq==15.2.0"],
=======
    install_requires=["gevent>=1.2.2", "flask>=0.10.1", "requests>=2.9.1", "msgpack-python>=0.4.2", "six>=1.10.0", "pyzmq>=16.0.2"],
>>>>>>> 2a826de1
    test_suite="locust.test",
    tests_require=['unittest2', 'mock'],
    entry_points={
        'console_scripts': [
            'locust = locust.main:main',
        ]
    },
)<|MERGE_RESOLUTION|>--- conflicted
+++ resolved
@@ -41,11 +41,7 @@
     packages=find_packages(exclude=['ez_setup', 'examples', 'tests']),
     include_package_data=True,
     zip_safe=False,
-<<<<<<< HEAD
-    install_requires=["gevent>=1.1.2", "flask>=0.10.1", "requests>=2.9.1", "msgpack-python>=0.4.2", "six>=1.10.0", "pyzmq==15.2.0"],
-=======
     install_requires=["gevent>=1.2.2", "flask>=0.10.1", "requests>=2.9.1", "msgpack-python>=0.4.2", "six>=1.10.0", "pyzmq>=16.0.2"],
->>>>>>> 2a826de1
     test_suite="locust.test",
     tests_require=['unittest2', 'mock'],
     entry_points={
