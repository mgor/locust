import logging
import random
import sys
import traceback
from time import time

import gevent
from gevent import GreenletExit, monkey

# The monkey patching must run before requests is imported, or else 
# we'll get an infinite recursion when doing SSL/HTTPS requests.
# See: https://github.com/requests/requests/issues/3752#issuecomment-294608002
monkey.patch_all()

from .clients import HttpSession
from .exception import (InterruptTaskSet, LocustError, RescheduleTask,
                        RescheduleTaskImmediately, StopLocust, MissingWaitTimeError)
from .util import deprecation


logger = logging.getLogger(__name__)


LOCUST_STATE_RUNNING, LOCUST_STATE_WAITING, LOCUST_STATE_STOPPING = ["running", "waiting", "stopping"]


def task(weight=1):
    """
    Used as a convenience decorator to be able to declare tasks for a Locust or a TaskSet 
    inline in the class. Example::
    
        class ForumPage(TaskSet):
            @task(100)
            def read_thread(self):
                pass
            
            @task(7)
            def create_thread(self):
                pass
    """
    
    def decorator_func(func):
        func.locust_task_weight = weight
        return func
    
    """
    Check if task was used without parentheses (not called), like this::
    
        @task
        def my_task()
            pass
    """
    if callable(weight):
        func = weight
        weight = 1
        return decorator_func(func)
    else:
        return decorator_func


class NoClientWarningRaiser(object):
    """
    The purpose of this class is to emit a sensible error message for old test scripts that 
    inherit from Locust, and expects there to be an HTTP client under the client attribute.
    """
    def __getattr__(self, _):
        raise LocustError("No client instantiated. Did you intend to inherit from HttpLocust?")


def get_tasks_from_base_classes(bases, class_dict):
    """
    Function used by both TaskSetMeta and LocustMeta for collecting all declared tasks 
    on the TaskSet/Locust class and all its base classes
    """
    new_tasks = []
    for base in bases:
        if hasattr(base, "tasks") and base.tasks:
            new_tasks += base.tasks
    
    if "tasks" in class_dict and class_dict["tasks"] is not None:
        tasks = class_dict["tasks"]
        if isinstance(tasks, dict):
            tasks = tasks.items()
        
        for task in tasks:
            if isinstance(task, tuple):
                task, count = task
                for i in range(count):
                    new_tasks.append(task)
            else:
                new_tasks.append(task)
    
    for item in class_dict.values():
        if "locust_task_weight" in dir(item):
            for i in range(0, item.locust_task_weight):
                new_tasks.append(item)
    
    return new_tasks


class TaskSetMeta(type):
    """
    Meta class for the main Locust class. It's used to allow Locust classes to specify task execution 
    ratio using an {task:int} dict, or a [(task0,int), ..., (taskN,int)] list.
    """
    
    def __new__(mcs, classname, bases, class_dict):
        class_dict["tasks"] = get_tasks_from_base_classes(bases, class_dict)
        return type.__new__(mcs, classname, bases, class_dict)


class TaskSet(object, metaclass=TaskSetMeta):
    """
    Class defining a set of tasks that a Locust user will execute. 
    
    When a TaskSet starts running, it will pick a task from the *tasks* attribute, 
    execute it, and then sleep for the number of seconds returned by its *wait_time* 
    function. If no wait_time method has been declared on the TaskSet, it'll call the 
    wait_time function on the Locust by default. It will then schedule another task 
    for execution and so on.
    
    TaskSets can be nested, which means that a TaskSet's *tasks* attribute can contain 
    another TaskSet. If the nested TaskSet is scheduled to be executed, it will be 
    instantiated and called from the currently executing TaskSet. Execution in the
    currently running TaskSet will then be handed over to the nested TaskSet which will 
    continue to run until it throws an InterruptTaskSet exception, which is done when 
    :py:meth:`TaskSet.interrupt() <locust.core.TaskSet.interrupt>` is called. (execution 
    will then continue in the first TaskSet).
    """
    
    tasks = []
    """
    Collection of python callables and/or TaskSet classes that the Locust user(s) will run.

    If tasks is a list, the task to be performed will be picked randomly.

    If tasks is a *(callable,int)* list of two-tuples, or a {callable:int} dict, 
    the task to be performed will be picked randomly, but each task will be weighted 
    according to its corresponding int value. So in the following case, *ThreadPage* will 
    be fifteen times more likely to be picked than *write_post*::

        class ForumPage(TaskSet):
            tasks = {ThreadPage:15, write_post:1}
    """
    
    min_wait = None
    """
    Deprecated: Use wait_time instead. 
    Minimum waiting time between the execution of locust tasks. Can be used to override 
    the min_wait defined in the root Locust class, which will be used if not set on the 
    TaskSet.
    """
    
    max_wait = None
    """
    Deprecated: Use wait_time instead. 
    Maximum waiting time between the execution of locust tasks. Can be used to override 
    the max_wait defined in the root Locust class, which will be used if not set on the 
    TaskSet.
    """
    
    wait_function = None
    """
    Deprecated: Use wait_time instead.
    Function used to calculate waiting time between the execution of locust tasks in milliseconds. 
    Can be used to override the wait_function defined in the root Locust class, which will be used
    if not set on the TaskSet.
    """

    locust = None
    """Will refer to the root Locust class instance when the TaskSet has been instantiated"""

    parent = None
    """
    Will refer to the parent TaskSet, or Locust, class instance when the TaskSet has been 
    instantiated. Useful for nested TaskSet classes.
    """

    def __init__(self, parent):        
        self._task_queue = []
        self._time_start = time()
        
        if isinstance(parent, TaskSet):
            self.locust = parent.locust
        elif isinstance(parent, User):
            self.locust = parent
        else:
            raise LocustError("TaskSet should be called with Locust instance or TaskSet instance as first argument")

        self.parent = parent
        
        # if this class doesn't have a min_wait, max_wait or wait_function defined, copy it from Locust
        if not self.min_wait:
            self.min_wait = self.locust.min_wait
        if not self.max_wait:
            self.max_wait = self.locust.max_wait
        if not self.wait_function:
            self.wait_function = self.locust.wait_function

    def on_start(self):
        """
        Called when a Locust user starts executing (enters) this TaskSet
        """
        pass
    
    def on_stop(self):
        """
        Called when a Locust user stops executing this TaskSet. E.g. when TaskSet.interrupt() is called 
        or when the user is killed
        """
        pass

    def run(self, *args, **kwargs):
        self.args = args
        self.kwargs = kwargs
        
        try:
            self.on_start()
        except InterruptTaskSet as e:
            if e.reschedule:
                raise RescheduleTaskImmediately(e.reschedule).with_traceback(sys.exc_info()[2])
            else:
                raise RescheduleTask(e.reschedule).with_traceback(sys.exc_info()[2])
        
        while (True):
            try:
                if not self._task_queue:
                    self.schedule_task(self.get_next_task())
                
                try:
                    self._check_stop_condition()
                    self.execute_next_task()
                except RescheduleTaskImmediately:
                    pass
                except RescheduleTask:
                    self.wait()
                else:
                    self.wait()
            except InterruptTaskSet as e:
                self.on_stop()
                if e.reschedule:
                    raise RescheduleTaskImmediately(e.reschedule) from e
                else:
                    raise RescheduleTask(e.reschedule) from e
            except (StopLocust, GreenletExit):
                self.on_stop()
                raise
            except Exception as e:
                self.locust.environment.events.locust_error.fire(locust_instance=self, exception=e, tb=sys.exc_info()[2])
                if self.locust.environment.catch_exceptions:
                    logger.error("%s\n%s", e, traceback.format_exc())
                    self.wait()
                else:
                    raise
    
    def execute_next_task(self):
        task = self._task_queue.pop(0)
        self.execute_task(task["callable"], *task["args"], **task["kwargs"])
    
    def execute_task(self, task, *args, **kwargs):
        # check if the function is a method bound to the current locust, and if so, don't pass self as first argument
        if hasattr(task, "__self__") and task.__self__ == self:
            # task is a bound method on self
            task(*args, **kwargs)
        elif hasattr(task, "tasks") and issubclass(task, TaskSet):
            # task is another (nested) TaskSet class
            task(self).run(*args, **kwargs)
        else:
            # task is a function
            task(self, *args, **kwargs)
    
    def schedule_task(self, task_callable, args=None, kwargs=None, first=False):
        """
        Add a task to the Locust's task execution queue.
        
        :param task_callable: Locust task to schedule.
        :param args: Arguments that will be passed to the task callable.
        :param kwargs: Dict of keyword arguments that will be passed to the task callable.
        :param first: Optional keyword argument. If True, the task will be put first in the queue.
        """
        task = {"callable":task_callable, "args":args or [], "kwargs":kwargs or {}}
        if first:
            self._task_queue.insert(0, task)
        else:
            self._task_queue.append(task)
    
    def get_next_task(self):
        if not self.tasks:
            raise Exception("No tasks defined. use the @task decorator or set the tasks property of the TaskSet")
        return random.choice(self.tasks)
    
    def wait_time(self):
        """
        Method that returns the time (in seconds) between the execution of tasks. 
        
        Example::
        
            from locust import TaskSet, between
            class Tasks(TaskSet):
                wait_time = between(3, 25)
        """
        if self.locust.wait_time:
            return self.locust.wait_time()
        elif self.min_wait is not None and self.max_wait is not None:
            return random.randint(self.min_wait, self.max_wait) / 1000.0
        else:
            raise MissingWaitTimeError("You must define a wait_time method on either the %s or %s class" % (
                type(self.locust).__name__, 
                type(self).__name__,
            ))
    
    def wait(self):
        """
        Make the running locust user sleep for a duration defined by the Locust.wait_time 
        function (or TaskSet.wait_time function if it's been defined). 
        
        The user can also be killed gracefully while it's sleeping, so calling this 
        method within a task makes it possible for a user to be killed mid-task, even if you've 
        set a stop_timeout. If this behavour is not desired you should make the user wait using 
        gevent.sleep() instead.
        """
        self._check_stop_condition()
        self.locust._state = LOCUST_STATE_WAITING
        self._sleep(self.wait_time())
        self._check_stop_condition()
        self.locust._state = LOCUST_STATE_RUNNING

    def _sleep(self, seconds):
        gevent.sleep(seconds)
    
    def _check_stop_condition(self):
        if self.locust._state == LOCUST_STATE_STOPPING:
            raise StopLocust()
    
    def interrupt(self, reschedule=True):
        """
        Interrupt the TaskSet and hand over execution control back to the parent TaskSet.
        
        If *reschedule* is True (default), the parent Locust will immediately re-schedule,
        and execute, a new task.
        
        This method should not be called by the root TaskSet (the one that is immediately, 
        attached to the Locust class's *task_set* attribute), but rather in nested TaskSet
        classes further down the hierarchy.
        """
        raise InterruptTaskSet(reschedule)
    
    @property
    def client(self):
        """
        Reference to the :py:attr:`client <locust.core.Locust.client>` attribute of the root 
        Locust instance.
        """
        return self.locust.client


class DefaultTaskSet(TaskSet):
    """
    Default root TaskSet that executes tasks in Locust.tasks.
    It executes tasks declared directly on the Locust with the Locust user instance as the task argument.
    """
    def get_next_task(self):
        return random.choice(self.locust.tasks)
    
    def execute_task(self, task, *args, **kwargs):
        if hasattr(task, "tasks") and issubclass(task, TaskSet):
            # task is  (nested) TaskSet class
            task(self.locust).run(*args, **kwargs)
        else:
            # task is a function
            task(self.locust, *args, **kwargs)


class UserMeta(type):
    """
    Meta class for the main Locust class. It's used to allow Locust classes to specify task execution 
    ratio using an {task:int} dict, or a [(task0,int), ..., (taskN,int)] list.
    """
    def __new__(mcs, classname, bases, class_dict):
        # gather any tasks that is declared on the class (or it's bases)
        tasks = get_tasks_from_base_classes(bases, class_dict)   
        class_dict["tasks"] = tasks
        
        if not class_dict.get("abstract"):
            # Not a base class
            class_dict["abstract"] = False
        
        # check if class uses deprecated task_set attribute
        deprecation.check_for_deprecated_task_set_attribute(class_dict)
        
        return type.__new__(mcs, classname, bases, class_dict)


class User(object, metaclass=UserMeta):
    """
    Represents a "user" which is to be hatched and attack the system that is to be load tested.
    
    The behaviour of this user is defined by its tasks. Tasks can be declared either directly on the 
    class by using the :py:func:`@task decorator <locust.core.task>` on methods, or by setting 
    the :py:attr:`tasks attribute <locust.core.Locust.tasks>`.
    
    This class should usually be subclassed by a class that defines some kind of client. For 
    example when load testing an HTTP system, you probably want to use the 
    :py:class:`HttpLocust <locust.core.HttpLocust>` class.
    """
    
    host = None
    """Base hostname to swarm. i.e: http://127.0.0.1:1234"""
    
    min_wait = None
    """Deprecated: Use wait_time instead. Minimum waiting time between the execution of locust tasks"""
    
    max_wait = None
    """Deprecated: Use wait_time instead. Maximum waiting time between the execution of locust tasks"""
    
    wait_time = None
    """
    Method that returns the time (in seconds) between the execution of locust tasks. 
    Can be overridden for individual TaskSets.
    
    Example::
    
        from locust import Locust, between
        class User(Locust):
            wait_time = between(3, 25)
    """
    
    wait_function = None
    """
    .. warning::
    
        DEPRECATED: Use wait_time instead. Note that the new wait_time method should return seconds and not milliseconds.
    
    Method that returns the time between the execution of locust tasks in milliseconds
    """
    
    tasks = []
    """
    Collection of python callables and/or TaskSet classes that the Locust user(s) will run.

    If tasks is a list, the task to be performed will be picked randomly.

    If tasks is a *(callable,int)* list of two-tuples, or a {callable:int} dict, 
    the task to be performed will be picked randomly, but each task will be weighted 
    according to its corresponding int value. So in the following case, *ThreadPage* will 
    be fifteen times more likely to be picked than *write_post*::

        class ForumPage(TaskSet):
            tasks = {ThreadPage:15, write_post:1}
    """

    weight = 10
    """Probability of locust being chosen. The higher the weight, the greater the chance of it being chosen."""
    
    abstract = True
    """If abstract is True, the class is meant to be subclassed, and users will not choose this locust during a test"""
    
    client = NoClientWarningRaiser()
    _state = None
    _greenlet = None
    _taskset_instance = None
    
    def __init__(self, environment):
<<<<<<< HEAD
        super(User, self).__init__()
        # check if deprecated wait API is used
        deprecation.check_for_deprecated_wait_api(self)
=======
        super(Locust, self).__init__()
>>>>>>> 042b0923
        self.environment = environment
    
    def on_start(self):
        """
        Called when a Locust user starts running. 
        """
        pass
    
    def on_stop(self):
        """
        Called when a Locust user stops running (is killed)
        """
        pass
    
    def run(self):
        self._state = LOCUST_STATE_RUNNING
        self._taskset_instance = DefaultTaskSet(self)
        try:
            # run the task_set on_start method, if it has one
            self.on_start()
            
            self._taskset_instance.run()
        except (GreenletExit, StopLocust) as e:
            # run the on_stop method, if it has one
            self.on_stop()
    
    def wait(self):
        """
        Make the running locust user sleep for a duration defined by the Locust.wait_time 
        function. 
        
        The user can also be killed gracefully while it's sleeping, so calling this 
        method within a task makes it possible for a user to be killed mid-task even if you've 
        set a stop_timeout. If this behavour is not desired, you should make the user wait using 
        gevent.sleep() instead.
        """
        self._taskset_instance.wait()
    
    def start(self, gevent_group):
        """
        Start a greenlet that runs this locust instance. 
        
        :param gevent_group: Group instance where the greenlet will be spawned.
        :type gevent_group: gevent.pool.Group
        :returns: The spawned greenlet.
        """
        def run_locust(user):
            """
            Main function for Locust user greenlet. It's important that this function takes the locust 
            instance as an argument, since we use greenlet_instance.args[0] to retrieve a reference to the 
            locust instance.
            """
            user.run()
        self._greenlet = gevent_group.spawn(run_locust, self)
        return self._greenlet
    
    def stop(self, gevent_group, force=False):
        """
        Stop the locust user greenlet that exists in the gevent_group. 
        This method is not meant to be called from within the Locust's greenlet. 
        
        :param gevent_group: Group instance where the greenlet will be spawned.
        :type gevent_group: gevent.pool.Group
        :param force: If False (the default) the stopping is done gracefully by setting the state to LOCUST_STATE_STOPPING 
                      which will make the Locust instance stop once any currently running task is complete and on_stop 
                      methods are called. If force is True the greenlet will be killed immediately.
        :returns: True if the greenlet was killed immediately, otherwise False
        """
        if force or self._state == LOCUST_STATE_WAITING:
            gevent_group.killone(self._greenlet)
            return True
        elif self._state == LOCUST_STATE_RUNNING:
            self._state = LOCUST_STATE_STOPPING
            return False


class HttpLocust(User):
    """
    Represents an HTTP "user" which is to be hatched and attack the system that is to be load tested.
    
    The behaviour of this user is defined by its tasks. Tasks can be declared either directly on the 
    class by using the :py:func:`@task decorator <locust.core.task>` on methods, or by setting 
    the :py:attr:`tasks attribute <locust.core.Locust.tasks>`.
    
    This class creates a *client* attribute on instantiation which is an HTTP client with support 
    for keeping a user session between requests.
    """
    
    abstract = True
    """If abstract is True, the class is meant to be subclassed, and users will not choose this locust during a test"""
    
    client = None
    """
    Instance of HttpSession that is created upon instantiation of Locust. 
    The client supports cookies, and therefore keeps the session between HTTP requests.
    """
    
    def __init__(self, *args, **kwargs):
        super(HttpLocust, self).__init__(*args, **kwargs)
        if self.host is None:
            raise LocustError("You must specify the base host. Either in the host attribute in the Locust class, or on the command line using the --host option.")

        session = HttpSession(
            base_url=self.host, 
            request_success=self.environment.events.request_success, 
            request_failure=self.environment.events.request_failure,
        )
        session.trust_env = False
        self.client = session<|MERGE_RESOLUTION|>--- conflicted
+++ resolved
@@ -114,13 +114,13 @@
     Class defining a set of tasks that a Locust user will execute. 
     
     When a TaskSet starts running, it will pick a task from the *tasks* attribute, 
-    execute it, and then sleep for the number of seconds returned by its *wait_time* 
+    execute it, and then sleep for the number of seconds returned by its *wait_time*
     function. If no wait_time method has been declared on the TaskSet, it'll call the 
     wait_time function on the Locust by default. It will then schedule another task 
     for execution and so on.
     
     TaskSets can be nested, which means that a TaskSet's *tasks* attribute can contain 
-    another TaskSet. If the nested TaskSet is scheduled to be executed, it will be 
+    another TaskSet. If the nested TaskSet is scheduled to be executed, it will be
     instantiated and called from the currently executing TaskSet. Execution in the
     currently running TaskSet will then be handed over to the nested TaskSet which will 
     continue to run until it throws an InterruptTaskSet exception, which is done when 
@@ -176,7 +176,7 @@
     instantiated. Useful for nested TaskSet classes.
     """
 
-    def __init__(self, parent):        
+    def __init__(self, parent):
         self._task_queue = []
         self._time_start = time()
         
@@ -205,7 +205,7 @@
     
     def on_stop(self):
         """
-        Called when a Locust user stops executing this TaskSet. E.g. when TaskSet.interrupt() is called 
+        Called when a Locust user stops executing this TaskSet. E.g. when TaskSet.interrupt() is called
         or when the user is killed
         """
         pass
@@ -311,12 +311,12 @@
     
     def wait(self):
         """
-        Make the running locust user sleep for a duration defined by the Locust.wait_time 
-        function (or TaskSet.wait_time function if it's been defined). 
-        
-        The user can also be killed gracefully while it's sleeping, so calling this 
-        method within a task makes it possible for a user to be killed mid-task, even if you've 
-        set a stop_timeout. If this behavour is not desired you should make the user wait using 
+        Make the running locust user sleep for a duration defined by the Locust.wait_time
+        function (or TaskSet.wait_time function if it's been defined).
+
+        The user can also be killed gracefully while it's sleeping, so calling this
+        method within a task makes it possible for a user to be killed mid-task, even if you've
+        set a stop_timeout. If this behavour is not desired you should make the user wait using
         gevent.sleep() instead.
         """
         self._check_stop_condition()
@@ -395,8 +395,8 @@
     """
     Represents a "user" which is to be hatched and attack the system that is to be load tested.
     
-    The behaviour of this user is defined by its tasks. Tasks can be declared either directly on the 
-    class by using the :py:func:`@task decorator <locust.core.task>` on methods, or by setting 
+    The behaviour of this user is defined by its tasks. Tasks can be declared either directly on the
+    class by using the :py:func:`@task decorator <locust.core.task>` on methods, or by setting
     the :py:attr:`tasks attribute <locust.core.Locust.tasks>`.
     
     This class should usually be subclassed by a class that defines some kind of client. For 
@@ -459,15 +459,9 @@
     _state = None
     _greenlet = None
     _taskset_instance = None
-    
+
     def __init__(self, environment):
-<<<<<<< HEAD
         super(User, self).__init__()
-        # check if deprecated wait API is used
-        deprecation.check_for_deprecated_wait_api(self)
-=======
-        super(Locust, self).__init__()
->>>>>>> 042b0923
         self.environment = environment
     
     def on_start(self):
@@ -496,16 +490,16 @@
     
     def wait(self):
         """
-        Make the running locust user sleep for a duration defined by the Locust.wait_time 
-        function. 
-        
-        The user can also be killed gracefully while it's sleeping, so calling this 
-        method within a task makes it possible for a user to be killed mid-task even if you've 
-        set a stop_timeout. If this behavour is not desired, you should make the user wait using 
+        Make the running locust user sleep for a duration defined by the Locust.wait_time
+        function.
+
+        The user can also be killed gracefully while it's sleeping, so calling this
+        method within a task makes it possible for a user to be killed mid-task even if you've
+        set a stop_timeout. If this behavour is not desired, you should make the user wait using
         gevent.sleep() instead.
         """
         self._taskset_instance.wait()
-    
+
     def start(self, gevent_group):
         """
         Start a greenlet that runs this locust instance. 
@@ -517,7 +511,7 @@
         def run_locust(user):
             """
             Main function for Locust user greenlet. It's important that this function takes the locust 
-            instance as an argument, since we use greenlet_instance.args[0] to retrieve a reference to the 
+            instance as an argument, since we use greenlet_instance.args[0] to retrieve a reference to the
             locust instance.
             """
             user.run()
@@ -527,12 +521,12 @@
     def stop(self, gevent_group, force=False):
         """
         Stop the locust user greenlet that exists in the gevent_group. 
-        This method is not meant to be called from within the Locust's greenlet. 
+        This method is not meant to be called from within the Locust's greenlet.
         
         :param gevent_group: Group instance where the greenlet will be spawned.
         :type gevent_group: gevent.pool.Group
-        :param force: If False (the default) the stopping is done gracefully by setting the state to LOCUST_STATE_STOPPING 
-                      which will make the Locust instance stop once any currently running task is complete and on_stop 
+        :param force: If False (the default) the stopping is done gracefully by setting the state to LOCUST_STATE_STOPPING
+                      which will make the Locust instance stop once any currently running task is complete and on_stop
                       methods are called. If force is True the greenlet will be killed immediately.
         :returns: True if the greenlet was killed immediately, otherwise False
         """
@@ -548,8 +542,8 @@
     """
     Represents an HTTP "user" which is to be hatched and attack the system that is to be load tested.
     
-    The behaviour of this user is defined by its tasks. Tasks can be declared either directly on the 
-    class by using the :py:func:`@task decorator <locust.core.task>` on methods, or by setting 
+    The behaviour of this user is defined by its tasks. Tasks can be declared either directly on the
+    class by using the :py:func:`@task decorator <locust.core.task>` on methods, or by setting
     the :py:attr:`tasks attribute <locust.core.Locust.tasks>`.
     
     This class creates a *client* attribute on instantiation which is an HTTP client with support 
