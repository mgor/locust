--- conflicted
+++ resolved
@@ -131,25 +131,16 @@
     parser.add_argument(
         '-u', '--users',
         type=int,
-<<<<<<< HEAD
         dest='num_users',
         default=1,
         help="Number of concurrent Locust users. Only used together with --headless"
-=======
-        dest='num_clients',
-        help="Number of concurrent Locust users."
->>>>>>> 2d0cc676
     )
     # User hatch rate
     parser.add_argument(
         '-r', '--hatch-rate',
         type=float,
-<<<<<<< HEAD
         default=1,
         help="The rate per second in which users are spawned. Only used together with --headless"
-=======
-        help="The rate per second in which clients are spawned."
->>>>>>> 2d0cc676
     )
     # Time limit of the test run
     parser.add_argument(
@@ -319,7 +310,6 @@
     step_load_group.add_argument(
         '--step-users',
         type=int,
-<<<<<<< HEAD
         default=1,
         help="User count to increase by step in Step Load mode. Only used together with --step-load"
     )
@@ -327,9 +317,6 @@
         '--step-clients',
         action='store_true',
         help=configargparse.SUPPRESS
-=======
-        help="Client count to increase by step in Step Load mode. Only used together with --step-load"
->>>>>>> 2d0cc676
     )
     # Time limit of each step
     step_load_group.add_argument(
