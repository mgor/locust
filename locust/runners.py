--- conflicted
+++ resolved
@@ -5,7 +5,6 @@
 import sys
 import time
 import traceback
-<<<<<<< HEAD
 from collections import defaultdict
 from collections.abc import MutableMapping
 from typing import (
@@ -14,10 +13,6 @@
     List,
     ValuesView,
 )
-=======
-from typing import Type, List
-import warnings
->>>>>>> f61ae7d1
 from uuid import uuid4
 
 import gevent
@@ -165,48 +160,7 @@
             return True
         return False
 
-<<<<<<< HEAD
     def spawn_users(self, user_classes_spawn_count: Dict[str, int], wait: bool = False):
-=======
-    def weight_users(self, amount) -> List[Type[User]]:
-        """
-        Distributes the amount of users for each WebLocust-class according to it's weight
-        returns a list "bucket" with the weighted users
-        """
-        bucket = []
-        weight_sum = sum([user.weight for user in self.user_classes])
-        residuals = {}
-        for user in self.user_classes:
-            if self.environment.host is not None:
-                user.host = self.environment.host
-
-            # create users depending on weight
-            percent = user.weight / float(weight_sum)
-            num_users = int(round(amount * percent))
-            bucket.extend([user for x in range(num_users)])
-            # used to keep track of the amount of rounding was done if we need
-            # to add/remove some instances from bucket
-            residuals[user] = amount * percent - round(amount * percent)
-        if len(bucket) < amount:
-            # We got too few User classes in the bucket, so we need to create a few extra users,
-            # and we do this by iterating over each of the User classes - starting with the one
-            # where the residual from the rounding was the largest - and creating one of each until
-            # we get the correct amount
-            for user in [l for l, r in sorted(residuals.items(), key=lambda x: x[1], reverse=True)][
-                : amount - len(bucket)
-            ]:
-                bucket.append(user)
-        elif len(bucket) > amount:
-            # We've got too many users due to rounding errors so we need to remove some
-            for user in [l for l, r in sorted(residuals.items(), key=lambda x: x[1])][: len(bucket) - amount]:
-                bucket.remove(user)
-
-        return bucket
-
-    def spawn_users(self, spawn_count, spawn_rate, wait=False):
-        bucket = self.weight_users(spawn_count)
-        spawn_count = len(bucket)
->>>>>>> f61ae7d1
         if self.state == STATE_INIT or self.state == STATE_STOPPED:
             self.update_state(STATE_SPAWNING)
 
@@ -246,35 +200,19 @@
             if self.user_class_occurrences[user_class] == 0:
                 continue
 
-<<<<<<< HEAD
             to_stop = []
-            for g in self.user_greenlets:
+            for user_greenlet in self.user_greenlets:
                 if len(to_stop) == stop_count:
                     break
-                user = g.args[0]
+                try:
+                    user = user_greenlet.args[0]
+                except IndexError:
+                    logger.error(
+                        "While stopping users, we encountered a user that didnt have proper args %s", user_greenlet
+                    )
+                    continue
                 if isinstance(user, self.user_classes_by_name[user_class]):
                     to_stop.append(user)
-=======
-        bucket = self.weight_users(user_count)
-        user_count = len(bucket)
-        to_stop = []
-        for user_greenlet in self.user_greenlets:
-            try:
-                user = user_greenlet.args[0]
-            except IndexError:
-                logger.error(
-                    "While stopping users, we encountered a user that didnt have proper args %s", user_greenlet
-                )
-                continue
-            for user_class in bucket:
-                if isinstance(user, user_class):
-                    to_stop.append(user)
-                    bucket.remove(user_class)
-                    break
-
-        if not to_stop:
-            return
->>>>>>> f61ae7d1
 
             if not to_stop:
                 continue
