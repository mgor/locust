--- conflicted
+++ resolved
@@ -10,11 +10,7 @@
 
 from locust import constant
 from locust.argument_parser import get_parser
-<<<<<<< HEAD
-from locust.core import User, TaskSet, task
-=======
-from locust.core import Locust, task
->>>>>>> 042b0923
+from locust.core import User, task
 from locust.env import Environment
 from locust.runners import LocustRunner
 from locust.web import WebUI
