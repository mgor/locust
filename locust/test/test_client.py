--- conflicted
+++ resolved
@@ -3,12 +3,8 @@
 
 from locust.clients import HttpSession
 from locust.stats import global_stats
-<<<<<<< HEAD
-from locust.test.testcases import WebserverTestCase
-=======
 
 from .testcases import WebserverTestCase
->>>>>>> bf8d15c8
 
 
 class TestHttpSession(WebserverTestCase):
