import datetime
import functools
import gc
import os
import socket
<<<<<<< HEAD
import datetime
import warnings
=======
from contextlib import contextmanager
from tempfile import NamedTemporaryFile

>>>>>>> 13a76d6c
from cryptography import x509
from cryptography.hazmat.backends import default_backend
from cryptography.hazmat.primitives import hashes, serialization
from cryptography.hazmat.primitives.asymmetric import rsa
<<<<<<< HEAD

from contextlib import contextmanager
from tempfile import NamedTemporaryFile
from abc import ABCMeta
from typing import List, Type, Optional
=======
from cryptography.x509.oid import NameOID
>>>>>>> 13a76d6c


@contextmanager
def temporary_file(content, suffix="_locustfile.py", dir=None):
    f = NamedTemporaryFile(suffix=suffix, delete=False, dir=dir)
    f.write(content.encode("utf-8"))
    f.close()
    try:
        yield f.name
    finally:
        if os.path.exists(f.name):
            os.remove(f.name)


@contextmanager
def patch_env(name: str, value: str):
    prev_value = os.getenv(name)
    os.environ[name] = value
    try:
        yield
    finally:
        if prev_value is None:
            del os.environ[name]
        else:
            os.environ[name] = prev_value


def get_free_tcp_port():
    """
    Find an unused TCP port
    """
    s = socket.socket(socket.AF_INET, socket.SOCK_STREAM)
    s.bind(("127.0.0.1", 0))
    s.setsockopt(socket.SOL_SOCKET, socket.SO_REUSEADDR, 1)
    port = s.getsockname()[1]
    s.close()
    return port


def create_tls_cert(hostname):
    """Generate a TLS cert and private key to serve over https"""
    key = rsa.generate_private_key(public_exponent=2**16 + 1, key_size=2048, backend=default_backend())
    name = x509.Name([x509.NameAttribute(NameOID.COMMON_NAME, hostname)])
    now = datetime.datetime.now(tz=datetime.timezone.utc)
    cert = (
        x509.CertificateBuilder()
        .subject_name(name)
        .issuer_name(name)
        .public_key(key.public_key())
        .serial_number(1000)
        .not_valid_before(now)
        .not_valid_after(now + datetime.timedelta(days=10 * 365))
        .sign(key, hashes.SHA256(), default_backend())
    )
    cert_pem = cert.public_bytes(encoding=serialization.Encoding.PEM)
    key_pem = key.private_bytes(
        encoding=serialization.Encoding.PEM,
        format=serialization.PrivateFormat.TraditionalOpenSSL,
        encryption_algorithm=serialization.NoEncryption(),
    )

    return cert_pem, key_pem


def clear_all_functools_lru_cache() -> None:
    # Clear all `functools.lru_cache` to ensure that no state are persisted from one test to another.
    # Taken from https://stackoverflow.com/a/50699209.
    with warnings.catch_warnings():
        warnings.simplefilter("ignore")
        gc.collect()

    wrappers = [a for a in gc.get_objects() if isinstance(a, functools._lru_cache_wrapper)]
    assert len(wrappers) > 0
    for wrapper in wrappers:
        wrapper.cache_clear()


def ANY(*cls: Type, message: Optional[str] = None) -> object:
    """Compare equal to everything, as long as it is of the same type."""

    class WrappedAny(metaclass=ABCMeta):
        def __eq__(self, other: object) -> bool:
            if len(cls) < 1:
                return True

            return isinstance(other, cls) and (message is None or (message is not None and message in str(other)))

        def __ne__(self, other: object) -> bool:
            return not self.__eq__(other)

        def __neq__(self, other: object) -> bool:
            return self.__ne__(other)

        def __repr__(self) -> str:
            c = cls[0] if len(cls) == 1 else cls
            representation: List[str] = [f"<ANY({c})", ">"]

            if message is not None:
                representation.insert(-1, f", message='{message}'")

            return "".join(representation)

    for c in cls:
        WrappedAny.register(c)

    return WrappedAny()<|MERGE_RESOLUTION|>--- conflicted
+++ resolved
@@ -3,27 +3,17 @@
 import gc
 import os
 import socket
-<<<<<<< HEAD
-import datetime
 import warnings
-=======
+from abc import ABCMeta
 from contextlib import contextmanager
 from tempfile import NamedTemporaryFile
+from typing import List, Optional, Type
 
->>>>>>> 13a76d6c
 from cryptography import x509
 from cryptography.hazmat.backends import default_backend
 from cryptography.hazmat.primitives import hashes, serialization
 from cryptography.hazmat.primitives.asymmetric import rsa
-<<<<<<< HEAD
-
-from contextlib import contextmanager
-from tempfile import NamedTemporaryFile
-from abc import ABCMeta
-from typing import List, Type, Optional
-=======
 from cryptography.x509.oid import NameOID
->>>>>>> 13a76d6c
 
 
 @contextmanager
